--- conflicted
+++ resolved
@@ -1,11 +1,7 @@
 #! /bin/bash
 # Build a docker image
 cd ..
-<<<<<<< HEAD
-docker build -t pyengine/aws-ec2 .
-docker tag pyengine/aws-ec2 pyengine/aws-ec2:1.3
-=======
+
 docker build -t pyengine/aws-ec2 . --no-cache
 docker tag pyengine/aws-ec2 pyengine/aws-ec2:1.3
-docker tag pyengine/aws-ec2 spaceone/aws-ec2:1.3
->>>>>>> 748cb645
+#docker tag pyengine/aws-ec2 spaceone/aws-ec2:1.3
